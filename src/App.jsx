<<<<<<< HEAD
import React, { useState, Suspense, lazy } from 'react';
import { Outlet, useNavigate, Link } from 'react-router-dom';
=======
import React, { useState, useEffect, Suspense, lazy } from 'react';
import { Outlet, useNavigate } from 'react-router-dom';
import { LaserEyesProvider } from '@omnisat/lasereyes';
>>>>>>> dfe2ce64
import './App.css';
import EndpointToggle from './components/shared/EndpointToggle';
import WalletConnector from './components/shared/WalletConnector';
import { mapNetworkToLaserEyes } from './utils/networkMapping';

// Lazy load BlockHeight component to prevent initial render issues
const BlockHeight = lazy(() => import('./components/shared/BlockHeight'));

/**
 * ErrorBoundary component to catch and handle errors
 */
class ErrorBoundary extends React.Component {
  constructor(props) {
    super(props);
    this.state = { hasError: false, error: null };
  }

  static getDerivedStateFromError(error) {
    return { hasError: true, error };
  }

  componentDidCatch(error, errorInfo) {
    console.error("Component error:", error, errorInfo);
  }

  render() {
    if (this.state.hasError) {
      return this.props.fallback || <div>Something went wrong.</div>;
    }
    return this.props.children;
  }
}

/**
 * App Component - With Safe Component Loading
 *
 * This version adds components safely with error boundaries
 * to prevent blank page issues
 * Follows industrial aesthetic design guidelines
 */
function App() {
  const [network, setNetwork] = useState('mainnet');
  const [isClient, setIsClient] = useState(false);
  const navigate = useNavigate();

  useEffect(() => {
    setIsClient(true);
  }, []);

  const handleNetworkChange = (newNetwork) => {
    console.log('Network changed to:', newNetwork);
    setNetwork(newNetwork);
  };

  // CSS for inline styling according to design guidelines
  const styles = {
    app: {
      fontFamily: 'Roboto Mono, monospace',
      color: '#000000',
      backgroundColor: '#F5F5F5',
    },
    header: {
      display: 'flex',
      justifyContent: 'space-between',
      alignItems: 'center',
      padding: '16px',
      backgroundColor: '#FFFFFF',
      borderBottom: '1px solid #cccccc',
      width: '100%',
      maxWidth: '1200px',
      margin: '0 auto',
    },
    headerTitle: {
      display: 'flex',
      flexDirection: 'column',
      textAlign: 'left',
    },
    headerControls: {
      display: 'flex',
      alignItems: 'center',
      gap: '16px',
    },
    title: {
      fontSize: '24px',
      fontWeight: 'bold',
      marginBottom: '4px',
      letterSpacing: '0.05em',
      fontFamily: 'var(--font-mono)',  // Use original font
    },
    subtitle: {
      fontSize: '14px',
      color: '#4A4A4A',
    },
    mainContent: {
      flex: 1,
      padding: '16px',
    },
  };

  return (
<<<<<<< HEAD
    <div style={styles.app} className="app">
      <header style={styles.header} className="header">
        <div style={styles.headerTitle} className="header-title">
          <h1 style={styles.title}>METHANE</h1>
          <span style={styles.subtitle} className="subtitle">Method Exploration, Testing, and Analysis eNvironment</span>
          <Link
            to="/"
            style={{
              color: '#0000FF',
              textDecoration: 'none',
              fontWeight: 'bold',
              fontSize: '14px',
              marginTop: '4px',
              display: 'block',
              textAlign: 'left'
            }}
          >
            /home
          </Link>
        </div>
        <div style={styles.headerControls} className="header-controls">
          <EndpointToggle
            onChange={handleNetworkChange}
            initialEndpoint={network}
          />
          <ErrorBoundary fallback={<div className="block-height">Height: Unavailable</div>}>
            <Suspense fallback={<div className="block-height">Loading height...</div>}>
              <BlockHeight network={network} refreshInterval={10000} />
            </Suspense>
          </ErrorBoundary>
        </div>
      </header>
      <main style={styles.mainContent} className="main-content">
        {/* This is where we render the current route's component */}
        <Outlet context={{ endpoint: network }} />
      </main>
    </div>
=======
    <>
      {isClient ? (
        <LaserEyesProvider config={{ network: mapNetworkToLaserEyes(network) }}>
          <div style={styles.app} className="app">
            <header style={styles.header} className="header">
              <div style={styles.headerTitle} className="header-title">
                <h1 style={styles.title}>METHANE</h1>
                <span style={styles.subtitle} className="subtitle">Method Exploration, Testing, and Analysis eNvironment</span>
              </div>
              <div style={styles.headerControls} className="header-controls">
                <EndpointToggle
                  onChange={handleNetworkChange}
                  initialEndpoint={network}
                />
                <WalletConnector />
                <ErrorBoundary fallback={<div className="block-height">Height: Unavailable</div>}>
                  <Suspense fallback={<div className="block-height">Loading height...</div>}>
                    <BlockHeight network={network} refreshInterval={10000} />
                  </Suspense>
                </ErrorBoundary>
              </div>
            </header>
            <main style={styles.mainContent} className="main-content">
              {/* This is where we render the current route's component */}
              <Outlet context={{ endpoint: network }} />
            </main>
          </div>
        </LaserEyesProvider>
      ) : null}
    </>
>>>>>>> dfe2ce64
  );
}

export default App;<|MERGE_RESOLUTION|>--- conflicted
+++ resolved
@@ -1,11 +1,6 @@
-<<<<<<< HEAD
-import React, { useState, Suspense, lazy } from 'react';
+import React, { useState, useEffect, Suspense, lazy } from 'react';
 import { Outlet, useNavigate, Link } from 'react-router-dom';
-=======
-import React, { useState, useEffect, Suspense, lazy } from 'react';
-import { Outlet, useNavigate } from 'react-router-dom';
 import { LaserEyesProvider } from '@omnisat/lasereyes';
->>>>>>> dfe2ce64
 import './App.css';
 import EndpointToggle from './components/shared/EndpointToggle';
 import WalletConnector from './components/shared/WalletConnector';
@@ -106,45 +101,6 @@
   };
 
   return (
-<<<<<<< HEAD
-    <div style={styles.app} className="app">
-      <header style={styles.header} className="header">
-        <div style={styles.headerTitle} className="header-title">
-          <h1 style={styles.title}>METHANE</h1>
-          <span style={styles.subtitle} className="subtitle">Method Exploration, Testing, and Analysis eNvironment</span>
-          <Link
-            to="/"
-            style={{
-              color: '#0000FF',
-              textDecoration: 'none',
-              fontWeight: 'bold',
-              fontSize: '14px',
-              marginTop: '4px',
-              display: 'block',
-              textAlign: 'left'
-            }}
-          >
-            /home
-          </Link>
-        </div>
-        <div style={styles.headerControls} className="header-controls">
-          <EndpointToggle
-            onChange={handleNetworkChange}
-            initialEndpoint={network}
-          />
-          <ErrorBoundary fallback={<div className="block-height">Height: Unavailable</div>}>
-            <Suspense fallback={<div className="block-height">Loading height...</div>}>
-              <BlockHeight network={network} refreshInterval={10000} />
-            </Suspense>
-          </ErrorBoundary>
-        </div>
-      </header>
-      <main style={styles.mainContent} className="main-content">
-        {/* This is where we render the current route's component */}
-        <Outlet context={{ endpoint: network }} />
-      </main>
-    </div>
-=======
     <>
       {isClient ? (
         <LaserEyesProvider config={{ network: mapNetworkToLaserEyes(network) }}>
@@ -153,6 +109,20 @@
               <div style={styles.headerTitle} className="header-title">
                 <h1 style={styles.title}>METHANE</h1>
                 <span style={styles.subtitle} className="subtitle">Method Exploration, Testing, and Analysis eNvironment</span>
+                <Link
+                  to="/"
+                  style={{
+                    color: '#0000FF',
+                    textDecoration: 'none',
+                    fontWeight: 'bold',
+                    fontSize: '14px',
+                    marginTop: '4px',
+                    display: 'block',
+                    textAlign: 'left'
+                  }}
+                >
+                  /home
+                </Link>
               </div>
               <div style={styles.headerControls} className="header-controls">
                 <EndpointToggle
@@ -175,7 +145,6 @@
         </LaserEyesProvider>
       ) : null}
     </>
->>>>>>> dfe2ce64
   );
 }
 
